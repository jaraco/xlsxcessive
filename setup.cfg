--- conflicted
+++ resolved
@@ -1,19 +1,10 @@
 [metadata]
-<<<<<<< HEAD
-license_files =
-	LICENSE
 name = xlsxcessive
 author = Christian Wyglendowski
 author_email = christian@dowski.com
 maintainer = Jason R. Coombs
 maintainer_email = jaraco@jaraco.com
 description = A Python library for writing .xlsx files.
-=======
-name = skeleton
-author = Jason R. Coombs
-author_email = jaraco@jaraco.com
-description = skeleton
->>>>>>> 719a7ced
 long_description = file:README.rst
 url = https://github.com/jaraco/xlsxcessive
 classifiers =
@@ -28,12 +19,8 @@
 include_package_data = true
 python_requires = >=3.6
 install_requires =
-<<<<<<< HEAD
 	openpack
 	singledispatchmethod; python_version < "3.8"
-setup_requires = setuptools_scm[toml] >= 3.4.1
-=======
->>>>>>> 719a7ced
 
 [options.packages.find]
 exclude =
