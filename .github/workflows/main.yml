--- conflicted
+++ resolved
@@ -9,17 +9,11 @@
         python:
         - 3.7
         - 3.9
-<<<<<<< HEAD
-        # Disable tests for Python 3.10 as lxml isn't available
-        # - 3.10.0-alpha - 3.10.99
-        platform: [ubuntu-latest, macos-latest, windows-latest]
-=======
         - "3.10"
         platform:
         - ubuntu-latest
         - macos-latest
         - windows-latest
->>>>>>> eca1c4ca
     runs-on: ${{ matrix.platform }}
     steps:
       - uses: actions/checkout@v2
